--- conflicted
+++ resolved
@@ -92,12 +92,8 @@
     @invalid_ipv4.each do |i|
       assert_raises(ArgumentError) {@klass.new(i)}
     end
-<<<<<<< HEAD
-    assert_raises(ArgumentError) {@klass.new("10.0.0.0/asd")}
-=======
     assert_raises (ArgumentError) {@klass.new(nil)}
     assert_raises (ArgumentError) {@klass.new("10.0.0.0/asd")}
->>>>>>> c534ea04
   end
 
   def test_initialize_without_prefix
